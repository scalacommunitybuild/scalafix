package scalafix.tests.core.util

import org.scalatest.FunSuite

import scala.meta._
import scala.meta.dialects.Scala211
import scalafix.util.TokenList

class TokenListTest extends FunSuite {

<<<<<<< HEAD
  val emptyFileTokens = "".tokenize.get // this contains two tokens: BOF and EOF
  val nonEmptyFileTokens =
=======
  val tokens =
>>>>>>> 5b643194
    """package foo
      |
      |object Bar {
      | val baz   =   10
<<<<<<< HEAD
      |}
    """.stripMargin.tokenize.get

  test("prev returns the preceding token") {
    val tokenList = TokenList(emptyFileTokens)
    assert(tokenList.prev(emptyFileTokens.last) == emptyFileTokens.head)
  }

  test("prev returns self if there is no preceding token") {
    val tokenList = TokenList(emptyFileTokens)
    assert(tokenList.prev(emptyFileTokens.head) == emptyFileTokens.head)
  }

  test("next returns the following token") {
    val tokenList = TokenList(emptyFileTokens)
    assert(tokenList.next(emptyFileTokens.head) == emptyFileTokens.last)
  }

  test("next returns self if there is no following token") {
    val tokenList = TokenList(emptyFileTokens)
    assert(tokenList.next(emptyFileTokens.last) == emptyFileTokens.last)
  }

  test("slice returns an empty seq if there is no token in between") {
    val tokenList = TokenList(emptyFileTokens)
    assert(tokenList.slice(emptyFileTokens.head, emptyFileTokens.head) == Seq())
  }

  test("slice returns all tokens between from/to tokens") {
    val Some(kwObject) = nonEmptyFileTokens.find(_.is[Token.KwObject])
    val Some(leftBrace) = nonEmptyFileTokens.find(_.is[Token.LeftBrace])
    val tokenList = TokenList(nonEmptyFileTokens)

    val slice = tokenList.slice(kwObject, leftBrace)
    assert(slice.size == 3)
    val Seq(space1, bar, space2) = slice
=======
      |}""".stripMargin.tokenize.get
  val tokenList = TokenList(tokens)

  val unknownToken = new Token.EOF(Input.None, Scala211)

  test("leading returns all preceding tokens") {
    val Some(bar) = tokens.find {
      case Token.Ident("Bar") => true
      case _ => false
    }

    val leading = tokenList.leading(bar)
    assert(leading.size == 8)
    for ((a, b) <- tokens.zip(leading.reverse)) assert(a == b)
  }

  test("leading returns empty seq if there is no preceding tokens") {
    assert(tokenList.leading(tokens.head) == Seq())
  }

  test("leading fails if input token does not exist") {
    assertThrows[NoSuchElementException] {
      tokenList.leading(unknownToken)
    }
  }

  test("trailing returns all following tokens") {
    val Some(baz) = tokens.find {
      case Token.Ident("baz") => true
      case _ => false
    }

    val trailing = tokenList.trailing(baz)
    assert(trailing.size == 11)
    for ((a, b) <- tokens.reverse.zip(trailing.reverse)) assert(a == b)
  }

  test("trailing returns empty seq if there is no following tokens") {
    assert(tokenList.trailing(tokens.last) == Seq())
  }

  test("trailing fails if input token does not exist") {
    assertThrows[NoSuchElementException] {
      tokenList.trailing(unknownToken)
    }
  }

  test("find returns first token following `start` matching the predicate") {
    assert(tokenList.find(tokens.head)(_.is[Token.EOF]) == Some(tokens.last))
  }

  test("find returns `start` token if it matches predicate") {
    assert(tokenList.find(tokens.head)(_.is[Token.BOF]) == Some(tokens.head))
  }

  test("find returns none if token matching predicate comes before `start`") {
    assert(tokenList.find(tokens.last)(_.is[Token.BOF]) == None)
  }

  test("find fails if `start` token does not exist") {
    assertThrows[NoSuchElementException] {
      tokenList.find(unknownToken)(_.is[Token.BOF])
    }
  }

  test("prev returns the preceding token") {
    assert(tokenList.prev(tokens(1)) == tokens.head)
  }

  test("prev returns self if there is no preceding token") {
    assert(tokenList.prev(tokens.head) == tokens.head)
  }

  test("next returns the following token") {
    assert(tokenList.next(tokens.head) == tokens(1))
  }

  test("next returns self if there is no following token") {
    assert(tokenList.next(tokens.last) == tokens.last)
  }

  test("slice returns `from` if there is no more tokens in between") {
    assert(tokenList.slice(tokens.head, tokens(1)) == Seq(tokens.head))
  }

  test("slice returns empty seq if `from` and `to` tokens are the same object") {
    assert(tokenList.slice(tokens.head, tokens.head) == Seq())
  }

  test("slice returns empty seq if `from` comes after `to`") {
    assert(tokenList.slice(tokens.last, tokens.head) == Seq())
  }

  test("slice fails if `from` token does not exist") {
    assertThrows[NoSuchElementException] {
      tokenList.slice(tokens.head, unknownToken)
    }
  }

  test("slice fails if `to` token does not exist") {
    assertThrows[NoSuchElementException] {
      tokenList.slice(unknownToken, tokens.last)
    }
  }

  test("slice returns tokens between `from` (inclusive) and `to`") {
    val Some(kwObject) = tokens.find(_.is[Token.KwObject])
    val Some(leftBrace) = tokens.find(_.is[Token.LeftBrace])

    val slice = tokenList.slice(kwObject, leftBrace)
    assert(slice.size == 4)
    val Seq(kwObj, space1, bar, space2) = slice
    assert(kwObj == kwObject)
>>>>>>> 5b643194
    assert(space1.is[Token.Space])
    assert(bar.syntax.equals("Bar"))
    assert(space2.is[Token.Space])
  }

  test("leadingSpaces returns all spaces preceding a token") {
<<<<<<< HEAD
    val Some(equals) = nonEmptyFileTokens.find(_.is[Token.Equals])
    val tokenList = TokenList(nonEmptyFileTokens)
=======
    val Some(equals) = tokens.find(_.is[Token.Equals])
>>>>>>> 5b643194

    val spaces = tokenList.leadingSpaces(equals)
    assert(spaces.size == 3)
    val Seq(s1, s2, s3) = spaces
    assert(s1 == tokenList.prev(equals))
    assert(s2 == tokenList.prev(s1))
    assert(s3 == tokenList.prev(s2))
  }

  test(
<<<<<<< HEAD
    "leadingSpaces returns an empty seq if there are no spaces preceding a token") {
    val Some(kwPackage) = nonEmptyFileTokens.find(_.is[Token.KwPackage])
    val tokenList = TokenList(nonEmptyFileTokens)
=======
    "leadingSpaces returns an empty seq if there's no space preceding a token") {
    val Some(kwPackage) = tokens.find(_.is[Token.KwPackage])
>>>>>>> 5b643194

    assert(tokenList.leadingSpaces(kwPackage) == Seq())
  }

  test("trailingSpaces returns all spaces following a token") {
<<<<<<< HEAD
    val Some(equals) = nonEmptyFileTokens.find(_.is[Token.Equals])
    val tokenList = TokenList(nonEmptyFileTokens)
=======
    val Some(equals) = tokens.find(_.is[Token.Equals])
>>>>>>> 5b643194

    val spaces = tokenList.trailingSpaces(equals)
    assert(spaces.size == 3)
    val Seq(s1, s2, s3) = spaces
    assert(s1 == tokenList.next(equals))
    assert(s2 == tokenList.next(s1))
    assert(s3 == tokenList.next(s2))
  }

  test(
<<<<<<< HEAD
    "trailingSpaces returns an empty seq if there are no spaces following a token") {
    val Some(rightBrace) = nonEmptyFileTokens.find(_.is[Token.RightBrace])
    val tokenList = TokenList(nonEmptyFileTokens)
=======
    "trailingSpaces returns an empty seq if there's no space following a token") {
    val Some(rightBrace) = tokens.find(_.is[Token.RightBrace])
>>>>>>> 5b643194

    assert(tokenList.trailingSpaces(rightBrace) == Seq())
  }
}<|MERGE_RESOLUTION|>--- conflicted
+++ resolved
@@ -8,54 +8,11 @@
 
 class TokenListTest extends FunSuite {
 
-<<<<<<< HEAD
-  val emptyFileTokens = "".tokenize.get // this contains two tokens: BOF and EOF
-  val nonEmptyFileTokens =
-=======
   val tokens =
->>>>>>> 5b643194
     """package foo
       |
       |object Bar {
       | val baz   =   10
-<<<<<<< HEAD
-      |}
-    """.stripMargin.tokenize.get
-
-  test("prev returns the preceding token") {
-    val tokenList = TokenList(emptyFileTokens)
-    assert(tokenList.prev(emptyFileTokens.last) == emptyFileTokens.head)
-  }
-
-  test("prev returns self if there is no preceding token") {
-    val tokenList = TokenList(emptyFileTokens)
-    assert(tokenList.prev(emptyFileTokens.head) == emptyFileTokens.head)
-  }
-
-  test("next returns the following token") {
-    val tokenList = TokenList(emptyFileTokens)
-    assert(tokenList.next(emptyFileTokens.head) == emptyFileTokens.last)
-  }
-
-  test("next returns self if there is no following token") {
-    val tokenList = TokenList(emptyFileTokens)
-    assert(tokenList.next(emptyFileTokens.last) == emptyFileTokens.last)
-  }
-
-  test("slice returns an empty seq if there is no token in between") {
-    val tokenList = TokenList(emptyFileTokens)
-    assert(tokenList.slice(emptyFileTokens.head, emptyFileTokens.head) == Seq())
-  }
-
-  test("slice returns all tokens between from/to tokens") {
-    val Some(kwObject) = nonEmptyFileTokens.find(_.is[Token.KwObject])
-    val Some(leftBrace) = nonEmptyFileTokens.find(_.is[Token.LeftBrace])
-    val tokenList = TokenList(nonEmptyFileTokens)
-
-    val slice = tokenList.slice(kwObject, leftBrace)
-    assert(slice.size == 3)
-    val Seq(space1, bar, space2) = slice
-=======
       |}""".stripMargin.tokenize.get
   val tokenList = TokenList(tokens)
 
@@ -169,19 +126,13 @@
     assert(slice.size == 4)
     val Seq(kwObj, space1, bar, space2) = slice
     assert(kwObj == kwObject)
->>>>>>> 5b643194
     assert(space1.is[Token.Space])
     assert(bar.syntax.equals("Bar"))
     assert(space2.is[Token.Space])
   }
 
   test("leadingSpaces returns all spaces preceding a token") {
-<<<<<<< HEAD
-    val Some(equals) = nonEmptyFileTokens.find(_.is[Token.Equals])
-    val tokenList = TokenList(nonEmptyFileTokens)
-=======
     val Some(equals) = tokens.find(_.is[Token.Equals])
->>>>>>> 5b643194
 
     val spaces = tokenList.leadingSpaces(equals)
     assert(spaces.size == 3)
@@ -192,25 +143,14 @@
   }
 
   test(
-<<<<<<< HEAD
-    "leadingSpaces returns an empty seq if there are no spaces preceding a token") {
-    val Some(kwPackage) = nonEmptyFileTokens.find(_.is[Token.KwPackage])
-    val tokenList = TokenList(nonEmptyFileTokens)
-=======
     "leadingSpaces returns an empty seq if there's no space preceding a token") {
     val Some(kwPackage) = tokens.find(_.is[Token.KwPackage])
->>>>>>> 5b643194
 
     assert(tokenList.leadingSpaces(kwPackage) == Seq())
   }
 
   test("trailingSpaces returns all spaces following a token") {
-<<<<<<< HEAD
-    val Some(equals) = nonEmptyFileTokens.find(_.is[Token.Equals])
-    val tokenList = TokenList(nonEmptyFileTokens)
-=======
     val Some(equals) = tokens.find(_.is[Token.Equals])
->>>>>>> 5b643194
 
     val spaces = tokenList.trailingSpaces(equals)
     assert(spaces.size == 3)
@@ -221,14 +161,8 @@
   }
 
   test(
-<<<<<<< HEAD
-    "trailingSpaces returns an empty seq if there are no spaces following a token") {
-    val Some(rightBrace) = nonEmptyFileTokens.find(_.is[Token.RightBrace])
-    val tokenList = TokenList(nonEmptyFileTokens)
-=======
     "trailingSpaces returns an empty seq if there's no space following a token") {
     val Some(rightBrace) = tokens.find(_.is[Token.RightBrace])
->>>>>>> 5b643194
 
     assert(tokenList.trailingSpaces(rightBrace) == Seq())
   }
