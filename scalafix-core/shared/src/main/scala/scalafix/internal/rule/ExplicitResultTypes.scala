package scalafix.internal.rule

import scala.meta._
import scala.meta.contrib._
import scala.meta.internal.scalafix.ScalafixScalametaHacks
import scalafix.Patch
import scalafix.SemanticdbIndex
import scalafix.internal.config.ExplicitResultTypesConfig
import scalafix.internal.config.MemberKind
import scalafix.internal.config.MemberVisibility
import scalafix.internal.util.{TreeOps, TypeSyntax}
import scalafix.rule.Rule
import scalafix.rule.RuleCtx
import scalafix.rule.RuleName
import scalafix.rule.SemanticRule
import scalafix.syntax._
import scalafix.util.TokenOps
import metaconfig.Conf
import metaconfig.Configured
import org.langmeta.internal.semanticdb.XtensionDenotationsInternal

case class ExplicitResultTypes(
    index: SemanticdbIndex,
    config: ExplicitResultTypesConfig = ExplicitResultTypesConfig.default)
    extends SemanticRule(
      index,
      RuleName("ExplicitResultTypes")
        .withDeprecatedName(
          "ExplicitReturnTypes",
          "Renamed to ExplicitResultTypes",
          "0.5")
    ) {

  override def description: String =
    "Rewrite that inserts explicit type annotations for def/val/var"

  def this(index: SemanticdbIndex) =
    this(index, ExplicitResultTypesConfig.default)
  override def init(config: Conf): Configured[Rule] =
    config // Support deprecated explicitReturnTypes config
      .getOrElse("explicitReturnTypes", "ExplicitResultTypes")(
        ExplicitResultTypesConfig.default)
      .map(c => ExplicitResultTypes(index, c))

  // Don't explicitly annotate vals when the right-hand body is a single call
  // to `implicitly`. Prevents ambiguous implicit. Not annotating in such cases,
  // this a common trick employed implicit-heavy code to workaround SI-2712.
  // Context: https://gitter.im/typelevel/cats?at=584573151eb3d648695b4a50
  private def isImplicitly(term: Term): Boolean = term match {
    case Term.ApplyType(Term.Name("implicitly"), _) => true
    case _ => false
  }

  def visibility(mods: Traversable[Mod]): MemberVisibility =
    mods
      .collectFirst {
        case _: Mod.Private => MemberVisibility.Private
        case _: Mod.Protected => MemberVisibility.Protected
      }
      .getOrElse(MemberVisibility.Public)

  def kind(defn: Defn): Option[MemberKind] = Option(defn).collect {
    case _: Defn.Val => MemberKind.Val
    case _: Defn.Def => MemberKind.Def
    case _: Defn.Var => MemberKind.Var
  }

  override def fix(ctx: RuleCtx): Patch = {
    def defnType(defn: Defn): Option[(Type, Patch)] =
      for {
<<<<<<< HEAD
        name <- TreeOps.defnName(defn)
        symbol <- name.symbol
        typ <- symbol.resultType
      } yield TypeSyntax.prettify(typ, ctx, config.unsafeShortenNames)
=======
        name <- defnName(defn)
        denot <- name.denotation
        tpe <- denot.tpeInternal
        // Skip existential types for now since they cause problems.
        if !tpe.tag.isExistentialType
        result <- TypeSyntax.prettify(
          tpe,
          ctx,
          config.unsafeShortenNames,
          name.pos)
      } yield result
>>>>>>> a7349158
    import scala.meta._
    def fix(defn: Defn, body: Term): Patch = {
      val lst = ctx.tokenList
      import lst._
      for {
        start <- defn.tokens.headOption
        end <- body.tokens.headOption
        // Left-hand side tokens in definition.
        // Example: `val x = ` from `val x = rhs.banana`
        lhsTokens = slice(start, end)
        replace <- lhsTokens.reverseIterator.find(x =>
          !x.is[Token.Equals] && !x.is[Trivia])
        (typ, patch) <- defnType(defn)
        space = {
          if (TokenOps.needsLeadingSpaceBeforeColon(replace)) " "
          else ""
        }
      } yield ctx.addRight(replace, s"$space: ${treeSyntax(typ)}") + patch
    }.asPatch.atomic

    def treeSyntax(tree: Tree): String =
      ScalafixScalametaHacks.resetOrigin(tree).syntax

    def isRuleCandidate[D <: Defn](
        defn: D,
        nm: Name,
        mods: Traversable[Mod],
        body: Term)(implicit ev: Extract[D, Mod]): Boolean = {
      import config._

      def matchesMemberVisibility(): Boolean =
        memberVisibility.contains(visibility(mods))

      def matchesMemberKind(): Boolean =
        kind(defn).exists(memberKind.contains)

      def matchesSimpleDefinition(): Boolean =
        body.is[Lit] && skipSimpleDefinitions

      def isImplicit: Boolean =
        defn.hasMod(mod"implicit") && !isImplicitly(body)

      def hasParentWihTemplate: Boolean =
        defn.parent.exists(_.is[Template])

      def isLocal =
        if (config.skipLocalImplicits) nm.symbol match {
          case Some(value) => value.isInstanceOf[scala.meta.Symbol.Local]
          case None => false
        } else false

      isImplicit && !isLocal || {
        hasParentWihTemplate &&
        !defn.hasMod(mod"implicit") &&
        !matchesSimpleDefinition() &&
        matchesMemberKind() &&
        matchesMemberVisibility()
      }
    }

    ctx.tree.collect {
      case t @ Defn.Val(mods, Pat.Var(name) :: Nil, None, body)
          if isRuleCandidate(t, name, mods, body) =>
        fix(t, body)

      case t @ Defn.Var(mods, Pat.Var(name) :: Nil, None, Some(body))
          if isRuleCandidate(t, name, mods, body) =>
        fix(t, body)

      case t @ Defn.Def(mods, name, _, _, None, body)
          if isRuleCandidate(t, name, mods, body) =>
        fix(t, body)
    }.asPatch
  }
}<|MERGE_RESOLUTION|>--- conflicted
+++ resolved
@@ -51,6 +51,12 @@
     case _ => false
   }
 
+  def defnName(defn: Defn): Option[Name] = Option(defn).collect {
+    case Defn.Val(_, Pat.Var(name) :: Nil, _, _) => name
+    case Defn.Var(_, Pat.Var(name) :: Nil, _, _) => name
+    case Defn.Def(_, name, _, _, _, _) => name
+  }
+
   def visibility(mods: Traversable[Mod]): MemberVisibility =
     mods
       .collectFirst {
@@ -68,12 +74,6 @@
   override def fix(ctx: RuleCtx): Patch = {
     def defnType(defn: Defn): Option[(Type, Patch)] =
       for {
-<<<<<<< HEAD
-        name <- TreeOps.defnName(defn)
-        symbol <- name.symbol
-        typ <- symbol.resultType
-      } yield TypeSyntax.prettify(typ, ctx, config.unsafeShortenNames)
-=======
         name <- defnName(defn)
         denot <- name.denotation
         tpe <- denot.tpeInternal
@@ -85,7 +85,6 @@
           config.unsafeShortenNames,
           name.pos)
       } yield result
->>>>>>> a7349158
     import scala.meta._
     def fix(defn: Defn, body: Term): Patch = {
       val lst = ctx.tokenList
